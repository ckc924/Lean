--- conflicted
+++ resolved
@@ -56,12 +56,9 @@
     <None Include="Algorithm\Test_SetHolding.cs" />
     <Compile Include="Brokerages\InteractiveBrokers\InteractiveBrokersBrokerageFactoryTests.cs" />
     <Compile Include="Brokerages\InteractiveBrokers\InteractiveBrokersBrokerageTests.cs" />
-<<<<<<< HEAD
     <Compile Include="Brokerages\InteractiveBrokers\SetupInteractiveBrokers.cs" />
-=======
     <Compile Include="Common\Data\BaseDataConsolidatorTests.cs" />
     <Compile Include="Common\Data\DynamicDataConsolidatorTests.cs" />
->>>>>>> 71e3946a
     <Compile Include="Common\Data\IdentityDataConsolidatorTests.cs" />
     <Compile Include="Common\Data\SequentialConsolidatorTests.cs" />
     <Compile Include="Common\Data\TickConsolidatorTests.cs" />
@@ -134,31 +131,31 @@
   </ItemGroup>
   <ItemGroup>
     <Content Include="TestData\spy_aroon_oscillator.txt">
-      <CopyToOutputDirectory>Always</CopyToOutputDirectory>
+      <CopyToOutputDirectory>PreserveNewest</CopyToOutputDirectory>
     </Content>
     <Content Include="TestData\spy_atr.txt">
-      <CopyToOutputDirectory>Always</CopyToOutputDirectory>
+      <CopyToOutputDirectory>PreserveNewest</CopyToOutputDirectory>
     </Content>
     <Content Include="TestData\spy_bollinger_bands.txt">
-      <CopyToOutputDirectory>Always</CopyToOutputDirectory>
+      <CopyToOutputDirectory>PreserveNewest</CopyToOutputDirectory>
     </Content>
     <Content Include="TestData\spy_mfi.txt">
-      <CopyToOutputDirectory>Always</CopyToOutputDirectory>
+      <CopyToOutputDirectory>PreserveNewest</CopyToOutputDirectory>
     </Content>
     <Content Include="TestData\spy_ohlcv.txt">
       <CopyToOutputDirectory>PreserveNewest</CopyToOutputDirectory>
     </Content>
     <Content Include="TestData\spy_parabolic_SAR.txt">
-      <CopyToOutputDirectory>Always</CopyToOutputDirectory>
+      <CopyToOutputDirectory>PreserveNewest</CopyToOutputDirectory>
     </Content>
     <Content Include="TestData\spy_with_adx.txt">
-      <CopyToOutputDirectory>Always</CopyToOutputDirectory>
+      <CopyToOutputDirectory>PreserveNewest</CopyToOutputDirectory>
     </Content>
     <Content Include="TestData\spy_with_cci.txt">
-      <CopyToOutputDirectory>Always</CopyToOutputDirectory>
+      <CopyToOutputDirectory>PreserveNewest</CopyToOutputDirectory>
     </Content>
     <Content Include="TestData\spy_with_indicators.txt">
-      <CopyToOutputDirectory>Always</CopyToOutputDirectory>
+      <CopyToOutputDirectory>PreserveNewest</CopyToOutputDirectory>
     </Content>
   </ItemGroup>
   <ItemGroup>
